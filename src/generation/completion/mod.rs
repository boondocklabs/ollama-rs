use serde::{Deserialize, Serialize};

use crate::{error::OllamaError, Ollama};

use request::GenerationRequest;

pub mod request;

#[cfg(feature = "stream")]
/// A stream of `GenerationResponse` objects
<<<<<<< HEAD
pub type GenerationResponseStream = std::pin::Pin<
    Box<dyn tokio_stream::Stream<Item = Result<GenerationResponseStreamChunk, OllamaError>>>,
>;
pub type GenerationResponseStreamChunk = Vec<GenerationResponse>;
=======
pub type GenerationResponseStream =
    std::pin::Pin<Box<dyn tokio_stream::Stream<Item = Result<GenerationResponse, ()>> + Send>>;
>>>>>>> 64116b0b

impl Ollama {
    #[cfg(feature = "stream")]
    /// Completion generation with streaming.
    /// Returns a stream of `GenerationResponse` objects
    pub async fn generate_stream(
        &self,
        request: GenerationRequest,
    ) -> crate::error::Result<GenerationResponseStream> {
        use tokio_stream::StreamExt;

        let mut request = request;
        request.stream = true;

        let uri = format!("{}/api/generate", self.uri());
        let serialized = serde_json::to_string(&request).map_err(|e| e.to_string())?;
        let res = self
            .reqwest_client
            .post(uri)
            .body(serialized)
            .send()
            .await
            .map_err(|e| e.to_string())?;

        if !res.status().is_success() {
            return Err(res.text().await.unwrap_or_else(|e| e.to_string()).into());
        }

        let stream = Box::new(res.bytes_stream().map(|res| match res {
            Ok(bytes) => {
                let res = serde_json::Deserializer::from_slice(&bytes).into_iter();
                let res = res
                    .map(|res| res.map_err(|e| OllamaError::from(e.to_string())))
                    .filter_map(Result::ok) // Filter out the errors
                    .collect::<Vec<GenerationResponse>>();
                Ok(res)
            }
            Err(e) => Err(OllamaError::from(format!("Failed to read response: {}", e))),
        }));

        Ok(std::pin::Pin::from(stream))
    }

    /// Completion generation with a single response.
    /// Returns a single `GenerationResponse` object
    pub async fn generate(
        &self,
        request: GenerationRequest,
<<<<<<< HEAD
    ) -> Result<GenerationResponse, OllamaError> {
=======
    ) -> crate::error::Result<GenerationResponse> {
>>>>>>> 64116b0b
        let mut request = request;
        request.stream = false;

        let uri = format!("{}/api/generate", self.uri());
        let serialized = serde_json::to_string(&request).map_err(|e| e.to_string())?;
        let res = self
            .reqwest_client
            .post(uri)
            .body(serialized)
            .send()
            .await
            .map_err(|e| e.to_string())?;

        if !res.status().is_success() {
            return Err(res.text().await.unwrap_or_else(|e| e.to_string()).into());
        }

        let res = res.bytes().await.map_err(|e| e.to_string())?;
        let res = serde_json::from_slice::<GenerationResponse>(&res).map_err(|e| e.to_string())?;

        Ok(res)
    }
}

/// An encoding of a conversation returned by Ollama after a completion request, this can be sent in a new request to keep a conversational memory.
#[derive(Debug, Clone, Serialize, Deserialize)]
pub struct GenerationContext(Vec<i32>);

#[derive(Debug, Clone, Deserialize)]
pub struct GenerationResponse {
    /// The name of the model used for the completion.
    pub model: String,
    /// The creation time of the completion, in such format: `2023-08-04T08:52:19.385406455-07:00`.
    pub created_at: String,
    /// The response of the completion. This can be the entire completion or only a token if the completion is streaming.
    pub response: String,
    /// Whether the completion is done. If the completion is streaming, this will be false until the last response.
    pub done: bool,
    #[serde(flatten)]
    /// The final data of the completion. This is only present if the completion is done.
    pub final_data: Option<GenerationFinalResponseData>,
}

#[derive(Debug, Clone, Deserialize)]
pub struct GenerationFinalResponseData {
    /// An encoding of the conversation used in this response, this can be sent in the next request to keep a conversational memory
    pub context: GenerationContext,
    /// Time spent generating the response
    pub total_duration: u64,
    /// Number of tokens in the prompt
    pub prompt_eval_count: u16,
    /// Time spent in nanoseconds evaluating the prompt
    pub prompt_eval_duration: u64,
    /// Number of tokens the response
    pub eval_count: u16,
    /// Time in nanoseconds spent generating the response
    pub eval_duration: u64,
}<|MERGE_RESOLUTION|>--- conflicted
+++ resolved
@@ -8,15 +8,10 @@
 
 #[cfg(feature = "stream")]
 /// A stream of `GenerationResponse` objects
-<<<<<<< HEAD
 pub type GenerationResponseStream = std::pin::Pin<
     Box<dyn tokio_stream::Stream<Item = Result<GenerationResponseStreamChunk, OllamaError>>>,
 >;
 pub type GenerationResponseStreamChunk = Vec<GenerationResponse>;
-=======
-pub type GenerationResponseStream =
-    std::pin::Pin<Box<dyn tokio_stream::Stream<Item = Result<GenerationResponse, ()>> + Send>>;
->>>>>>> 64116b0b
 
 impl Ollama {
     #[cfg(feature = "stream")]
@@ -62,14 +57,7 @@
 
     /// Completion generation with a single response.
     /// Returns a single `GenerationResponse` object
-    pub async fn generate(
-        &self,
-        request: GenerationRequest,
-<<<<<<< HEAD
-    ) -> Result<GenerationResponse, OllamaError> {
-=======
-    ) -> crate::error::Result<GenerationResponse> {
->>>>>>> 64116b0b
+    pub async fn generate(&self, request: GenerationRequest) -> Result<GenerationResponse, String> {
         let mut request = request;
         request.stream = false;
 
