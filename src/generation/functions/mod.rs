--- conflicted
+++ resolved
@@ -14,7 +14,7 @@
 
 use crate::error::OllamaError;
 use crate::generation::chat::request::ChatMessageRequest;
-use crate::generation::chat::{ChatMessage, ChatMessageResponse, MessageRole};
+use crate::generation::chat::{ChatMessage, ChatMessageResponse};
 use crate::generation::functions::pipelines::{FunctionParseError, RequestParserBase};
 use crate::generation::functions::tools::Tool;
 use std::sync::Arc;
@@ -65,7 +65,7 @@
             return Ok(vec![tool_call_result]);
         }
 
-        let tool_call_content: String = tool_call_result.message.unwrap().content;
+        let tool_call_content: String = tool_call_result.message.clone().unwrap().content;
         let result = parser
             .parse(
                 &tool_call_content,
@@ -80,17 +80,20 @@
                 Ok(r)
             },
             Err(e) => {
-<<<<<<< HEAD
                 match e {
                     FunctionParseError::NoFunctionCalled => {
                         // The LLM didn't call any functions, so give users back the original assistant response
                         Ok(vec![tool_call_result])
                     }
+                    FunctionParseError::CalledToolNotFound(tool) => {
+                        // The LLM tried to call a nonexistent function
+                        Err(OllamaError::from(format!("Tool {} not found", tool)))
+                    }
+                    FunctionParseError::FailedToProcessToolResponse(e) => {
+                        // The LLM failed to process the tool result
+                        Err(e)
+                    }
                 }
-=======
-                self.add_assistant_response(id.clone(), e.message.clone());
-                Err(e)
->>>>>>> b20a9985
             }
         }
     }
@@ -116,7 +119,6 @@
             return Ok(vec![maybe_function_result]);
         }
 
-<<<<<<< HEAD
         let response_content: String = maybe_function_result.message.clone().unwrap().content;
         let result = parser
             .parse(&response_content, model_name, request.tools)
@@ -133,14 +135,16 @@
                         // The LLM didn't call any functions, so give users back the original assistant response
                         Ok(vec![maybe_function_result])
                     }
+                    FunctionParseError::CalledToolNotFound(tool) => {
+                        // The LLM tried to call a nonexistent function
+                        Err(OllamaError::from(format!("Tool {} not found", tool)))
+                    }
+                    FunctionParseError::FailedToProcessToolResponse(e) => {
+                        // The LLM failed to process the tool result
+                        Err(e)
+                    }
                 }
             }
         }
-=======
-        let response_content: String = result.message.clone().unwrap().content;
-        return parser
-            .parse(&response_content, model_name, request.tools)
-            .await;
->>>>>>> b20a9985
     }
 }