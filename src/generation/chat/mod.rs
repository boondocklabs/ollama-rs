--- conflicted
+++ resolved
@@ -214,7 +214,6 @@
     }
 }
 
-<<<<<<< HEAD
 #[derive(Debug, Clone, Default)]
 pub struct MessagesHistory {
     pub(crate) messages_by_id: HashMap<String, Vec<ChatMessage>>,
@@ -259,10 +258,7 @@
     }
 }
 
-#[derive(Debug, Clone, Serialize, Deserialize, PartialEq)]
-=======
 #[derive(Debug, Clone, Serialize, Deserialize, PartialEq, Eq)]
->>>>>>> f1227a99
 pub enum MessageRole {
     #[serde(rename = "user")]
     User,
